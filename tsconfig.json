{
  "compilerOptions": {
    "target": "ES2017",
    "lib": ["dom", "dom.iterable", "esnext"],
    "allowJs": true,
    "skipLibCheck": true,
    "strict": true,
    "noEmit": true,
    "esModuleInterop": true,
    "module": "esnext",
    "moduleResolution": "bundler",
    "resolveJsonModule": true,
    "isolatedModules": true,
    "jsx": "preserve",
    "incremental": true,
    "plugins": [
      {
        "name": "next"
      }
    ],
    "baseUrl": ".",
    "paths": {
      "@/*": ["./*"],
<<<<<<< HEAD
      "@/components/*": ["./components/*"],
      "@/lib/*": ["./lib/*"],
      "@/app/*": ["./app/*"]
    }
  },
  "include": ["next-env.d.ts", "jest-dom.d.ts", "types/**/*.d.ts", "**/*.ts", "**/*.tsx", ".next/types/**/*.ts"],
=======
      "@/app/*": ["./app/*"]
    }
  },
  "include": ["next-env.d.ts", "types/**/*.d.ts", "**/*.ts", "**/*.tsx", ".next/types/**/*.ts"],
>>>>>>> 247b2f75
  "exclude": ["node_modules", "__tests__", "**/*.test.ts", "**/*.test.tsx"]
}<|MERGE_RESOLUTION|>--- conflicted
+++ resolved
@@ -21,18 +21,11 @@
     "baseUrl": ".",
     "paths": {
       "@/*": ["./*"],
-<<<<<<< HEAD
       "@/components/*": ["./components/*"],
       "@/lib/*": ["./lib/*"],
       "@/app/*": ["./app/*"]
     }
   },
   "include": ["next-env.d.ts", "jest-dom.d.ts", "types/**/*.d.ts", "**/*.ts", "**/*.tsx", ".next/types/**/*.ts"],
-=======
-      "@/app/*": ["./app/*"]
-    }
-  },
-  "include": ["next-env.d.ts", "types/**/*.d.ts", "**/*.ts", "**/*.tsx", ".next/types/**/*.ts"],
->>>>>>> 247b2f75
   "exclude": ["node_modules", "__tests__", "**/*.test.ts", "**/*.test.tsx"]
 }