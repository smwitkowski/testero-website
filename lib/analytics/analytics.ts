--- conflicted
+++ resolved
@@ -68,12 +68,9 @@
   CHECKOUT_SESSION_CREATED: "checkout_session_created",
   CHECKOUT_ERROR: "checkout_error",
   BILLING_PORTAL_ACCESSED: "billing_portal_accessed",
-<<<<<<< HEAD
-=======
   GATE_VIEWED: "gate_viewed",
   GATE_CTA_CLICKED: "gate_cta_clicked",
   GATE_DISMISSED: "gate_dismissed",
->>>>>>> 1eda77aa
   ENTITLEMENT_CHECK_FAILED: "entitlement_check_failed",
 
   // Pricing
