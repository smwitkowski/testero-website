--- conflicted
+++ resolved
@@ -8,11 +8,8 @@
 ## [Unreleased]
 
 ### Added
-<<<<<<< HEAD
 - **Practice Question Filters**: Added optional query parameters to `GET /api/questions/current`: `topic?`, `difficulty? (1-5)`, `hasExplanation? (default true)`. Filters work together with AND semantics. Always scopes to `is_diagnostic_eligible=true` to leverage partial indexes. Supports filtering by topic and/or difficulty, with `hasExplanation=false` allowing questions without explanations.
-=======
 - **Question Exclusion Parameter**: `GET /api/questions/current` now supports optional `excludeIds` query parameter (comma-separated list) to skip recently seen questions. When provided, the API performs a deterministic circular scan from the calculated rotation index, skipping excluded IDs. Returns 404 with helpful error message if all candidates are excluded. Practice UI automatically tracks last 7 served question IDs and includes them in `excludeIds` when fetching the next question to avoid immediate repeats.
->>>>>>> d2b963a9
 - **Dashboard Practice Stats**: Dashboard API now computes and returns practice statistics (`totalQuestionsAnswered`, `correctAnswers`, `accuracyPercentage`, `lastPracticeDate`) from `practice_attempts` table. Practice accuracy is integrated into readiness score calculation using 60/40 weighting (60% diagnostic, 40% practice). Uses efficient count-based queries for performance (no row fetching, leverages `practice_attempts_user_answered_at_idx` index).
 - **Practice Attempts Persistence**: Added `practice_attempts` table with RLS (authenticated users can insert and select only their own rows) and indexes for dashboard queries. Submit endpoint now persists minimal attempt row with snapshot of topic and difficulty; failures are logged server-side and do not affect feedback response.
 - **Practice Submit and Dashboard Tests**: Added minimal integration tests for practice submit feedback (`__tests__/api.questions.submit-feedback.test.ts`) verifying POST `/api/questions/submit` returns expected `{ isCorrect, correctOptionKey, explanationText }` structure, and dashboard integration test (`__tests__/api.dashboard.integration.test.ts`) verifying practice stats populate correctly after one attempt and readiness score reflects practice when diagnostic data is present.
@@ -78,27 +75,27 @@
 
 ### Moved
 - Strategic documents to `/docs/strategy/`:
-  - `product-vision.md` → `docs/strategy/product-vision.md`
-  - `metrics-kpis.md` → `docs/strategy/metrics-kpis.md`
-  - `revenue-model.md` → `docs/strategy/revenue-model.md`
-  - `risks-assumptions.md` → `docs/strategy/risks-assumptions.md`
-  - `dashboard_mvp_overview.md` → `docs/strategy/dashboard-mvp-overview.md`
+  - `product-vision.md` ? `docs/strategy/product-vision.md`
+  - `metrics-kpis.md` ? `docs/strategy/metrics-kpis.md`
+  - `revenue-model.md` ? `docs/strategy/revenue-model.md`
+  - `risks-assumptions.md` ? `docs/strategy/risks-assumptions.md`
+  - `dashboard_mvp_overview.md` ? `docs/strategy/dashboard-mvp-overview.md`
 - Deployment guides to `/docs/deployment/`:
-  - `DEPLOYMENT.md` → `docs/deployment/deployment-guide.md`
-  - `STRIPE_SETUP.md` → `docs/deployment/stripe-setup.md`
+  - `DEPLOYMENT.md` ? `docs/deployment/deployment-guide.md`
+  - `STRIPE_SETUP.md` ? `docs/deployment/stripe-setup.md`
 - Development documents to `/docs/development/`:
-  - `system-instructions.md` → `docs/development/ai-system-instructions.md`
+  - `system-instructions.md` ? `docs/development/ai-system-instructions.md`
 - Data files to `/data/seo/`:
-  - `Google Certification Matching Terms Aug 7 2025.csv` → `data/seo/`
+  - `Google Certification Matching Terms Aug 7 2025.csv` ? `data/seo/`
 - Security key to `.local/`:
-  - `github-actions-key.json` → `.local/github-actions-key.json`
+  - `github-actions-key.json` ? `.local/github-actions-key.json`
 - Design system docs to `/docs/design-system/`:
-  - `dark-mode-audit.md` → `docs/design-system/dark-mode-audit.md`
-  - `dark-mode-setup.md` → `docs/design-system/dark-mode-setup.md`
-  - `ds-migration-report.md` → `docs/design-system/migration-report.md`
+  - `dark-mode-audit.md` ? `docs/design-system/dark-mode-audit.md`
+  - `dark-mode-setup.md` ? `docs/design-system/dark-mode-setup.md`
+  - `ds-migration-report.md` ? `docs/design-system/migration-report.md`
 - Payment integration doc to `/docs/deployment/`:
-  - `PAYMENT_INTEGRATION.md` → `docs/deployment/payment-integration.md`
+  - `PAYMENT_INTEGRATION.md` ? `docs/deployment/payment-integration.md`
 - Refactor docs to `/docs/refactors/`:
-  - `pr-008-section-primitive.md` → `docs/refactors/pr-008-section-primitive.md`
+  - `pr-008-section-primitive.md` ? `docs/refactors/pr-008-section-primitive.md`
 - Testing docs to `/docs/testing/`:
-  - `testing-a11y.md` → `docs/testing/accessibility-testing.md`+  - `testing-a11y.md` ? `docs/testing/accessibility-testing.md`