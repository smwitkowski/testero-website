--- conflicted
+++ resolved
@@ -23,7 +23,6 @@
   return (userIdHash + currentHour + timeSlot) % questionsLength;
 }
 
-<<<<<<< HEAD
 /**
  * Parse and validate difficulty parameter from query string.
  * Returns undefined if not provided, or throws validation error.
@@ -49,10 +48,7 @@
     : 'id, stem, explanations(id)';
 }
 
-export async function GET(req: NextRequest) {
-=======
 export async function GET(request: NextRequest) {
->>>>>>> d2b963a9
   try {
     // Parse excludeIds from query parameters (comma-separated list)
     const excludeIdsParam = request.nextUrl.searchParams.get("excludeIds");
@@ -75,7 +71,7 @@
     }
 
     // Parse query parameters
-    const searchParams = req.nextUrl.searchParams;
+    const searchParams = request.nextUrl.searchParams;
     const topic = searchParams.get('topic')?.trim() || undefined;
     const hasExplanationParam = searchParams.get('hasExplanation');
     const hasExplanation = hasExplanationParam?.toLowerCase() === 'false' ? false : true;
@@ -112,20 +108,15 @@
       return NextResponse.json({ error: 'No eligible questions with explanations.' }, { status: 404 });
     }
 
-<<<<<<< HEAD
-    // Use deterministic rotation to select a question
-    const questionIndex = calculateQuestionIndex(user.id, questions.length);
-    const question = questions[questionIndex] as unknown as QuestionWithExplanation;
-=======
     // Use deterministic rotation to select a question, but skip excluded IDs
     const startIndex = calculateQuestionIndex(user.id, questions.length);
     let chosenIndex = -1;
-    
+
     // Circular scan from deterministic start index, skipping excluded IDs
     for (let offset = 0; offset < questions.length; offset++) {
       const candidateIndex = (startIndex + offset) % questions.length;
       const candidateId = String((questions[candidateIndex] as QuestionWithExplanation).id);
-      
+
       if (!excludeIds.has(candidateId)) {
         chosenIndex = candidateIndex;
         break;
@@ -141,7 +132,6 @@
     }
 
     const question = questions[chosenIndex] as QuestionWithExplanation;
->>>>>>> d2b963a9
 
     // Fetch options for the question
     const { data: options, error: optionsError } = await supabase
