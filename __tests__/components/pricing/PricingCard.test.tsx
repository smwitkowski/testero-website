--- conflicted
+++ resolved
@@ -44,22 +44,6 @@
     expect(card.className).not.toMatch(/(^|\s)scale-[^:\s]+/);
   });
 
-  it("displays monthly average as primary price when annual billing is selected", () => {
-    render(
-      <PricingCard
-        tier={baseTier}
-        billingInterval="annual"
-        onCheckout={jest.fn()}
-      />
-    );
-
-    // Annual mode should show monthly average (490/12 = 40.83, rounded to 41)
-    expect(screen.getByText(/\$41/)).toBeInTheDocument();
-    // Should show "/month" as the unit
-    expect(screen.getByText(/\/month/)).toBeInTheDocument();
-    // Should show annual billing info as secondary text
-    expect(screen.getByText(/Billed annually at \$490\/year/)).toBeInTheDocument();
-  });
 
   describe("Button enabled/disabled states", () => {
     it("should enable button when monthly price ID is present", () => {
@@ -105,11 +89,7 @@
       // When checkout isn't configured, button redirects to signup instead of calling onCheckout
     });
 
-<<<<<<< HEAD
-    it("should disable button when three-month price ID is missing", () => {
-=======
-    it("should show Get Started button when annual price ID is missing", () => {
->>>>>>> 7afbc587
+    it("should show Get Started button when three-month price ID is missing", () => {
       const onCheckout = jest.fn();
       render(
         <PricingCard
